## Copyright Mechanisms Underlying Behavior Lab, Singapore
## https://mechunderlyingbehavior.wordpress.com/

## trajectory.py is part of the locomotion package comparing
## animal behaviours, developed to support the work discussed
## in paper Computational Geometric Tools for Modeling Inherent
## Variability in Animal Behavior (MT Stamps, S Go, and AS Mathuru)

## This python script contains methods for running Dynamic Time
## Warping on pairs of animal trajectories. The DTW method was
## extended from the dtw() method in the mlpy package, modified
## to take in multivariate input points, referenced as 
## extendedDTW.dtw_ext() here. Note that extendedDTW.so contains 
## the extendedDTW.dtw_ext(), which may have to be re-built for
## your system using the source code and build script provided
## along with the locomotion package.

import os
import sys
import locomotion.extendedDTW as extendedDTW
import locomotion.write as write
import csv
import random
import math
import numpy as np
from scipy.signal import savgol_filter
import operator
import locomotion.animal as animal
from locomotion.animal import throwError

#Static Variables
SMOOTH_RANGE = 53 #length of smoothing window in smooth()
ORDER = 5 #order of smoothing curve used in smooth()

#############################

def getDerivatives(X):
  """
  Computes the derivative of the series X. Returns a numpy array
  """
  dX = np.gradient(X)
  return dX


def smooth(X):
  """ Smoothes the sequence X by applying Savitzky-Golay smoothing
    :Parameters:
     X : list
    :Return:
     sX : list
  """
  sX = savgol_filter(X,SMOOTH_RANGE,ORDER)
  return sX

def euclideanNorm(V):
  """
  Calculate the Euclidean Norm
  :Parameters:
  V : list
  :Return:
  nV : list
  """
  nV = np.sqrt(np.sum([np.power(x, 2) for x in V], axis = 0))
  return nV


def getCurveData( animal_obj ):
  """ Computes the behavioural curve data such as Velocity and Curvature .
   Note that we could take in the varnames here and only compute V and C
   if they are called. However, since velocity and curvature data usually
   aren't too big, we'll blanket compute for now

   :Parameter:
    animal_obj : animal object, initialized
  """
  X = smooth(animal_obj.getRawVals('X'))
  Y = smooth(animal_obj.getRawVals('Y'))
  dX = getDerivatives(X)
  dY = getDerivatives(Y)
  dX2 = getDerivatives(dX)
  dY2 = getDerivatives(dY)
<<<<<<< HEAD
  V = np.sqrt(np.add(np.power(dX,2),np.power(dY,2))) # Calculate Velocity
  numer = np.absolute(np.subtract(np.multiply(dX, dY2), np.multiply(dY,dX2))) # Curvature numerator
  denom = np.power(V,3) # Curvature denominator
=======
  V = euclideanNorm( [dX, dY])
  numer = np.absolute(np.subtract(np.multiply(dX, dY2), np.multiply(dY,dX2))) 
  denom = np.power(V,3)
>>>>>>> bd2c1839
  C = []
  for i in range(len(numer)):
    if denom[i] < 0.000125:
    #This causes the computation to spike, but in reality, the animal 
    #has not really moved, so we set the curvature to 0
      c = 0 
    else: #if denom[i] > 0:
      c = numer[i]/denom[i]
    C.append(c)

  st, et = animal_obj.getBaselineTimes()
  animal_obj.addRawVals('Velocity', V)
  animal_obj.addStats('Velocity', 'baseline', st, et)
  animal_obj.addRawVals('Curvature', C)
  animal_obj.addStats('Curvature', 'baseline', st, et)


def computeOneBDD(animal_obj_0, animal_obj_1, varnames, seg_start_time_0, seg_end_time_0, seg_start_time_1, seg_end_time_1, norm_mode, fullmode=False, outdir=None):
  """ Computes the Behavioural Distortion Distance (BDD) between 
   two animal trajectories by applying Dynamic Time Warping (DTW),
   each starting and ending at the respective time frame given in 
   the function call.

  :Parameters:
    animal_obj_0/1 : animal object
     from animal.py, initialized
    varnames : list
     variable names (str)
    seg_start/end_time_0/1 : int or float
      time in minutes
    norm_mode : str, either 'baseline' or 'spec'
     baseline mode uses the mean and standard deviation from the
     baseline observation time to normalize each variable data,
     whereas the spec mode uses the mean and standard deivation 
     from the time period specified for this comparison.
    fullmode : bool
     if True, the method first obtains the full suite of returns
     from dtw_ext and writes several path graphs
    outdir : string
     path to the output directory

  :Returns:
    bdd : float
     behavioural distortion distance
  """

  #quick sanity check for output mode
  if fullmode and outdir == None:
    throwError("Full mode requires the path to output directory")

  seg_start_frame_0 = animal.getFrameNum(animal_obj_0, seg_start_time_0)
  seg_end_frame_0 = animal.getFrameNum(animal_obj_0, seg_end_time_0)
  data_0 = animal_obj_0.getMultRawVals(varnames, seg_start_frame_0, seg_end_frame_0)

  seg_start_frame_1 = animal.getFrameNum(animal_obj_1, seg_start_time_1)
  seg_end_frame_1 = animal.getFrameNum(animal_obj_1, seg_end_time_1)
  data_1 = animal_obj_1.getMultRawVals(varnames, seg_start_frame_1, seg_end_frame_1)

  print("LOG: Applying DTW to the data from files %s and %s..." % (animal_obj_0.getName(), animal_obj_1.getName()))
  
  numVars = len(varnames)

  if norm_mode == 'baseline':
    for i in range(numVars):
      m, s = animal_obj_0.getStats(varnames[i], 'baseline')
      data_0[i] = animal.normalize(data_0[i], m, s)
      m, s = animal_obj_1.getStats(varnames[i], 'baseline')
      data_1[i] = animal.normalize(data_1[i], m, s)
  elif norm_mode == 'spec':
    for i in range(numVars):
      m, s = animal.norm(data_0[i])
      data_0[i] = animal.normalize(data_0[i], m, s)
      m, s = animal.norm(data_1[i])
      data_1[i] = animal.normalize(data_1[i], m, s)
  dist, cost, alignment = extendedDTW.dtw_ext(data_0, data_1, dist_only=False)
  #dist is the integral part of the BDD formula
  scaler = len(alignment[0]) #arclength of the alignment
  bdd = dist/scaler
  print("LOG: distance between %s and %s: %.5f" % (animal_obj_0.getName(), animal_obj_1.getName(), bdd))

  if fullmode:
    #save alignment graphs in directory specified
    write.renderAlignment(alignment, animal_obj_0, animal_obj_1, varnames, outdir)
    for i in range(numVars): 
      v = varnames[i]
      if not os.path.exists(outdir): os.makedirs(outdir)
      write.renderAlignedGraphs(data_0[i], data_1[i], alignment, animal_obj_0, animal_obj_1, v, outdir)

      #For individual plots, enable the following two lines
      #write.renderSingleAnimalGraph(data_0[i], animal_obj_0, v, outdir)
      #write.renderSingleAnimalGraph(data_1[i], animal_obj_1, v, outdir)

  return bdd


def computeAllBDD(animal_list, varnames, seg_start_time, seg_end_time, norm_mode):
  """ Computes the BDD of each pair of trajectories in animal_list, all 
   starting and ending at the respective time frame given in the function call.

  :Parameters:
    animal_list : list
     from animal.py, initialized
    varnames : list
     variable names (str)
    seg_start/end_time : int or float
      time in minutes
    norm_mode : str, either 'baseline' or 'spec'
     baseline mode uses the mean and standard deviation from the
     baseline observation time to normalize each variable data,
     whereas the spec mode uses the mean and standard deivation 
     from the time period specified for this comparison.

  :Returns:
    BDD : 2D array of float (upper-triangular, empty diagonal)
     BDD[i][j] is the bdd between trajectories of animal[i] and
     animal[j]
    
  """
  num_animals = len(animal_list)
  BDD = [['' for i in range(num_animals)] for j in range(num_animals)]
  for i in range(num_animals):
    for j in range(i+1, num_animals):
      bdd = computeOneBDD(animal_list[i], animal_list[j], varnames, seg_start_time, seg_end_time, seg_start_time, seg_end_time, norm_mode) 
      BDD[i][j] = bdd
  return BDD


def runOneIndividualVariabilityTest(animal_obj, varnames, norm_mode, interval_length=None, start_time=None, end_time=None):
  """ Computes Behavioural Distortion Distance (BDD) from an animal's
    trajectory to itself over a random pair of non-overlapping intervals. 

   :Parameters:
    animal_obj : animal object, initialized
    varnames : list
     variable names (str)
    norm_mode : str, either 'baseline' or 'spec'
     baseline mode uses the mean and standard deviation from the
     baseline observation time to normalize each variable data,
     whereas the spec mode uses the mean and standard deivation 
     from the time period specified for this comparison.
    interval_legth : length of the interval to use. If unspecified, it will
     be chosen at random.
    start_time : float, time in minutes
     time where the intervals can start. If omitted, exp start time is used
    end_time : float, time in minutes
     time where the intervals can end. If omitted, exp end time is used.

   :Returns:
     list with two entries containing the length of the time interval 
     for comparison, distance (BDD) returned
  """

  if start_time == None:
    start_time = animal_obj.getExpStartTime()
  if end_time == None:
    end_time = animal_obj.getExpEndTime()

  if interval_length == None:
  # No interval lengths are specified, so we are going to generate random interval lengths
    x = sorted([random.uniform(start_time,end_time) for i in range(3)])
    interval_length = (x[0]-start_time)/2
  else:
    x = sorted([2*interval_length+start_time]+[random.uniform(2*interval_length+start_time,end_time) for i in range(2)])

  interval_start_time_0 = x[1]-2*interval_length
  interval_end_time_0 = x[1]-interval_length
  interval_start_time_1 = x[2]-interval_length
  interval_end_time_1 = x[2]
  
  bdd = computeOneBDD(animal_obj, animal_obj, varnames, interval_start_time_0, interval_end_time_0, interval_start_time_1, interval_end_time_1, norm_mode)

  return [interval_length, bdd]


def runIndividualVariabilityTests(animal_list, varnames, norm_mode, num_exps, interval_lengths=None, outdir=None, outfilename=None, start_time=None, end_time=None):
  """ Computes the intra-individual Behavioural Distortion Distance (IIBDD) for
   each trajectory in animal_list, all starting and ending at the respective 
   time frame given in the function call.

   :Parameters:
    animal_obj : animal object, initialized
    varnames : list
     variable names (str)
    norm_mode : str, either 'baseline' or 'spec'
     baseline mode uses the mean and standard deviation from the
     baseline observation time to normalize each variable data,
     whereas the spec mode uses the mean and standard deivation 
     from the time period specified for this comparison.
    num_exps : int
     number of times to repeat the experiments
    interval_legths :  List or None
     list - list of length of the time interval length to use. 
          num_exps comparisons will be made for each length in the list
     None - a interval length for each test will be chosen at random to 
          be between 0.01 and half the total time
    outdir : str for output directory path
     if specified, the results will be written to a file (outfilename)
    outfilename : str for output file name
    start_time : float, time in minutes
     time where the intervals can start. If omitted, exp start time will
     be used.
    end_time : float, time in minutes
     time where the intervals can end. If omitted, exp end time will be
     used.

   :Returns:
    exp_table : 2D list
       exp_table[i][j] is the j-th interval comparison for the i-th animal in animal_list
       each entry is a double [interval lenth, distance].  

    additional returns if interval_lengths is given in the function call
     mean_table : 2D list
       mean_table[i][j][0] is the j-th interval_length, and 
       mean_table[i][j][1] is the mean of the distances from tests using 
       the j-th interval_length and i-th animal.
     std_table : 2D list
       std_table[i][j][0] is the j-th interval_length
       std_table[i][j][1] is the std of the distances from tests using 
       the j-th interval_length and i-th animal    
  """

  exp_table = []
  if interval_lengths == None:
  #lengths not specified => run random seg tests
    for animal_obj in animal_list:
      exp_list = []
      for i in range(num_exps):
        res = runOneIndividualVariabilityTest(animal_obj, varnames, norm_mode, None, start_time, end_time)  
        exp_list.append(res)
      exp_table.append(exp_list)
    if outdir:
      write.writeSegmentExpsToCSV(animal_list, exp_table, None, None, outdir, outfilename)
    return exp_table
  else:
  #lengths given => run num_exps comparisons per length
    mean_table = []
    std_table = []

    for animal_obj in animal_list:
      exp_list = []
      mean_list = []
      std_list = []

      if start_time == None:
        start_time = animal_obj.getExpStartTime()
      if end_time == None:
        end_time = animal_obj.getExpEndTime()

      slice_areas = [0.5*((end_time-start_time)-2*length)**2 for length in interval_lengths]
      total_area = sum(slice_areas)
      num_exps_per_slice = [int(num_exps*slice_area/total_area) for slice_area in slice_areas]
      cum_exps_per_slice = [0]+[sum(num_exps_per_slice[:i+1]) for i in range(len(interval_lengths))]

      for j in range(len(interval_lengths)):
        interval_length = interval_lengths[j]
        num_slice_exps = num_exps_per_slice[j]
        for i in range(num_slice_exps):
          res = runOneIndividualVariabilityTest(animal_obj, varnames, norm_mode, interval_length, start_time, end_time)  
          exp_list.append(res)
        m = np.mean(map(lambda x:x[1], exp_list[cum_exps_per_slice[j]:cum_exps_per_slice[j+1]]))
        s = np.std(map(lambda x:x[1], exp_list[cum_exps_per_slice[j]:cum_exps_per_slice[j+1]]))
        mean_list.append([interval_length,m])
        std_list.append([interval_length,s])
      exp_table.append(exp_list)
      mean_table.append(mean_list)
      std_table.append(std_list)

    if outdir:
    #Time to write the results into a file
      write.writeSegmentExpsToCSV(animal_list, exp_table, mean_table, std_table, outdir, outfilename)

    return exp_table, mean_table, std_table<|MERGE_RESOLUTION|>--- conflicted
+++ resolved
@@ -79,15 +79,9 @@
   dY = getDerivatives(Y)
   dX2 = getDerivatives(dX)
   dY2 = getDerivatives(dY)
-<<<<<<< HEAD
-  V = np.sqrt(np.add(np.power(dX,2),np.power(dY,2))) # Calculate Velocity
+  V = euclideanNorm( [dX, dY])
   numer = np.absolute(np.subtract(np.multiply(dX, dY2), np.multiply(dY,dX2))) # Curvature numerator
   denom = np.power(V,3) # Curvature denominator
-=======
-  V = euclideanNorm( [dX, dY])
-  numer = np.absolute(np.subtract(np.multiply(dX, dY2), np.multiply(dY,dX2))) 
-  denom = np.power(V,3)
->>>>>>> bd2c1839
   C = []
   for i in range(len(numer)):
     if denom[i] < 0.000125:
